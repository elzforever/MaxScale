/*
 * Copyright (c) 2018 MariaDB Corporation Ab
 *
 * Use of this software is governed by the Business Source License included
 * in the LICENSE.TXT file and at www.mariadb.com/bsl11.
 *
 * Change Date: 2022-01-01
 *
 * On the date above, in accordance with the Business Source License, use
 * of this software will be governed by version 2 or later of the General
 * Public License.
 */
#pragma once

/**
 * @file limits.h
 *
 * This file contains defines for hard limits of MaxScale.
 */

#include <maxscale/cdefs.h>

MXS_BEGIN_DECLS


/**
 * MXS_SO_RCVBUF
 *
 * The size of the network input buffer.
 */
#define MXS_SO_RCVBUF_SIZE (128 * 1024)

/**
 * MXS_SO_SNDBUF
 *
 * The size of the network output buffer.
 */
<<<<<<< HEAD
#define MXS_BACKEND_SO_SNDBUF (128 * 1024)

/**
 * MXS_CLIENT_SO_RCVBUF
 *
 * The value used when setting SO_RCVBUF of client sockets.
 */
#define MXS_CLIENT_SO_RCVBUF (128 * 1024)

/**
 * MXS_CLIENT_SO_SNDBUF
 *
 * The value used when setting SO_SNDBUF of client sockets.
 */
#define MXS_CLIENT_SO_SNDBUF (128 * 1024)
=======
#define MXS_SO_SNDBUF_SIZE (128 * 1024)
>>>>>>> dad4f55e

/**
 * MXS_MAX_NW_READ_BUFFER_SIZE
 *
 * The maximum amount of data read in one gofrom a client DCB.
 *
 * TODO: Consider removing altogether so that we always read
 *       whatever is available in the socket.
 */
#define MXS_MAX_NW_READ_BUFFER_SIZE (32 * 1024)

/**
 * MXS_MAX_THREADS
 *
 * The maximum number of threads/workers.
 */
#define MXS_MAX_THREADS 128

/**
 * MXS_MAX_ROUTING_THREADS
 *
 * The maximum number of routing threads/workers.
 */
#define MXS_MAX_ROUTING_THREADS 100

MXS_END_DECLS<|MERGE_RESOLUTION|>--- conflicted
+++ resolved
@@ -35,25 +35,7 @@
  *
  * The size of the network output buffer.
  */
-<<<<<<< HEAD
-#define MXS_BACKEND_SO_SNDBUF (128 * 1024)
-
-/**
- * MXS_CLIENT_SO_RCVBUF
- *
- * The value used when setting SO_RCVBUF of client sockets.
- */
-#define MXS_CLIENT_SO_RCVBUF (128 * 1024)
-
-/**
- * MXS_CLIENT_SO_SNDBUF
- *
- * The value used when setting SO_SNDBUF of client sockets.
- */
-#define MXS_CLIENT_SO_SNDBUF (128 * 1024)
-=======
 #define MXS_SO_SNDBUF_SIZE (128 * 1024)
->>>>>>> dad4f55e
 
 /**
  * MXS_MAX_NW_READ_BUFFER_SIZE
