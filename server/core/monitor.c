/*
 * This file is distributed as part of the MariaDB Corporation MaxScale.  It is free
 * software: you can redistribute it and/or modify it under the terms of the
 * GNU General Public License as published by the Free Software Foundation,
 * version 2.
 *
 * This program is distributed in the hope that it will be useful, but WITHOUT
 * ANY WARRANTY; without even the implied warranty of MERCHANTABILITY or FITNESS
 * FOR A PARTICULAR PURPOSE.  See the GNU General Public License for more
 * details.
 *
 * You should have received a copy of the GNU General Public License along with
 * this program; if not, write to the Free Software Foundation, Inc., 51
 * Franklin Street, Fifth Floor, Boston, MA 02110-1301 USA.
 *
 * Copyright MariaDB Corporation Ab 2013-2014
 */

/**
 * @file monitor.c  - The monitor module management routines
 *
 * @verbatim
 * Revision History
 *
 * Date		Who			Description
 * 08/07/13	Mark Riddoch		Initial implementation
 * 23/05/14	Massimiliano Pinto	Addition of monitor_interval parameter
 * 					and monitor id
<<<<<<< HEAD
 * 30/10/14	Massimiliano Pinto	Addition of disable_master_failback parameter
=======
 * 07/11/14	Massimiliano Pinto	Addition of monitor network timeouts
>>>>>>> 3b982ae8
 *
 * @endverbatim
 */
#include <stdio.h>
#include <stdlib.h>
#include <string.h>
#include <monitor.h>
#include <spinlock.h>
#include <modules.h>
#include <skygw_utils.h>
#include <log_manager.h>

extern int lm_enabled_logfiles_bitmask;

static MONITOR	*allMonitors = NULL;
static SPINLOCK	monLock = SPINLOCK_INIT;

/**
 * Allocate a new monitor, load the associated module for the monitor
 * and start execution on the monitor.
 *
 * @param name		The name of the monitor module to load
 * @param module	The module to load
 * @return 	The newly created monitor
 */
MONITOR *
monitor_alloc(char *name, char *module)
{
MONITOR	*mon;

	if ((mon = (MONITOR *)malloc(sizeof(MONITOR))) == NULL)
	{
		return NULL;
	}
	mon->state = MONITOR_STATE_ALLOC;
	mon->name = strdup(name);

	if ((mon->module = load_module(module, MODULE_MONITOR)) == NULL)
	{
		LOGIF(LE, (skygw_log_write_flush(
                                   LOGFILE_ERROR,
                                   "Error : Unable to load monitor module '%s'.",
                                   name)));
                free(mon->name);
		free(mon);
		return NULL;
	}
	mon->handle = (*mon->module->startMonitor)(NULL);
	mon->state = MONITOR_STATE_RUNNING;
	
	spinlock_acquire(&monLock);
	mon->next = allMonitors;
	allMonitors = mon;
	spinlock_release(&monLock);

	return mon;
}

/**
 * Free a monitor, first stop the monitor and then remove the monitor from
 * the chain of monitors and free the memory.
 *
 * @param mon	The monitor to free
 */
void
monitor_free(MONITOR *mon)
{
MONITOR	*ptr;

	mon->module->stopMonitor(mon->handle);
	mon->state = MONITOR_STATE_FREED;
	spinlock_acquire(&monLock);
	if (allMonitors == mon)
		allMonitors = mon->next;
	else
	{
		ptr = allMonitors;
		while (ptr->next && ptr->next != mon)
			ptr = ptr->next;
		if (ptr->next)
			ptr->next = mon->next;
	}
	spinlock_release(&monLock);
	free(mon->name);
	free(mon);
}


/**
 * Start an individual monitor that has previoulsy been stopped.
 *
 * @param monitor The Monitor that should be started
 */
void
monitorStart(MONITOR *monitor)
{
	monitor->handle = (*monitor->module->startMonitor)(monitor->handle);
	monitor->state = MONITOR_STATE_RUNNING;
}

/**
 * Stop a given monitor
 *
 * @param monitor	The monitor to stop
 */
void
monitorStop(MONITOR *monitor)
{
	monitor->state = MONITOR_STATE_STOPPING;
	monitor->module->stopMonitor(monitor->handle);
	monitor->state = MONITOR_STATE_STOPPED;
}

/**
 * Shutdown all running monitors
 */
void
monitorStopAll()
{
MONITOR	*ptr;

	spinlock_acquire(&monLock);
	ptr = allMonitors;
	while (ptr)
	{
		monitorStop(ptr);
		ptr = ptr->next;
	}
	spinlock_release(&monLock);
}

/**
 * Add a server to a monitor. Simply register the server that needs to be
 * monitored to the running monitor module.
 *
 * @param mon		The Monitor instance
 * @param server	The Server to add to the monitoring
 */
void
monitorAddServer(MONITOR *mon, SERVER *server)
{
	mon->module->registerServer(mon->handle, server);
}

/**
 * Add a default user to the monitor. This user is used to connect to the
 * monitored databases but may be overriden on a per server basis.
 *
 * @param mon		The monitor instance
 * @param user		The default username to use when connecting
 * @param passwd	The default password associated to the default user.
 */
void
monitorAddUser(MONITOR *mon, char *user, char *passwd)
{
	mon->module->defaultUser(mon->handle, user, passwd);
}

/**
 * Show all monitors
 *
 * @param dcb	DCB for printing output
 */
void
monitorShowAll(DCB *dcb)
{
MONITOR	*ptr;

	spinlock_acquire(&monLock);
	ptr = allMonitors;
	while (ptr)
	{
		dcb_printf(dcb, "Monitor: %p\n", ptr);
		dcb_printf(dcb, "\tName:		%s\n", ptr->name);
		if (ptr->module->diagnostics)
			ptr->module->diagnostics(dcb, ptr->handle);
		ptr = ptr->next;
	}
	spinlock_release(&monLock);
}

/**
 * Show a single monitor
 *
 * @param dcb	DCB for printing output
 */
void
monitorShow(DCB *dcb, MONITOR *monitor)
{

	dcb_printf(dcb, "Monitor: %p\n", monitor);
	dcb_printf(dcb, "\tName:		%s\n", monitor->name);
	if (monitor->module->diagnostics)
		monitor->module->diagnostics(dcb, monitor->handle);
}

/**
 * List all the monitors
 *
 * @param dcb	DCB for printing output
 */
void
monitorList(DCB *dcb)
{
MONITOR	*ptr;

	spinlock_acquire(&monLock);
	ptr = allMonitors;
	dcb_printf(dcb, "---------------------+---------------------\n");
	dcb_printf(dcb, "%-20s | Status\n", "Monitor");
	dcb_printf(dcb, "---------------------+---------------------\n");
	while (ptr)
	{
		dcb_printf(dcb, "%-20s | %s\n", ptr->name,
			ptr->state & MONITOR_STATE_RUNNING
					? "Running" : "Stopped");
		ptr = ptr->next;
	}
	dcb_printf(dcb, "---------------------+---------------------\n");
	spinlock_release(&monLock);
}

/**
 * Find a monitor by name
 *
 * @param	name	The name of the monitor
 * @return	Pointer to the monitor or NULL
 */
MONITOR *
monitor_find(char *name)
{
MONITOR	*ptr;

	spinlock_acquire(&monLock);
	ptr = allMonitors;
	while (ptr)
	{
		if (!strcmp(ptr->name, name))
			break;
		ptr = ptr->next;
	}
	spinlock_release(&monLock);
	return ptr;
}


/**
 * Set the id of the monitor.
 *
 * @param mon		The monitor instance
 * @param id		The id for the monitor
 */

void
monitorSetId(MONITOR *mon, unsigned long id)
{
	if (mon->module->defaultId != NULL) {
		mon->module->defaultId(mon->handle, id);
	}
}

/**
 * Set the monitor sampling interval.
 *
 * @param mon		The monitor instance
 * @param interval	The sampling interval in milliseconds
 */
void
monitorSetInterval (MONITOR *mon, unsigned long interval)
{
	if (mon->module->setInterval != NULL) {
		mon->interval = interval;
		mon->module->setInterval(mon->handle, interval);
	}
}

/**
 * Enable Replication Heartbeat support in monitor.
 *
 * @param mon		The monitor instance
 * @param enable	The enabling value is 1, 0 turns it off
 */
void
monitorSetReplicationHeartbeat(MONITOR *mon, int enable)
{
	if (mon->module->replicationHeartbeat != NULL) {
		mon->module->replicationHeartbeat(mon->handle, enable);
	}
}

/**
 * Enable Stale Master assignement.
 *
 * @param mon		The monitor instance
 * @param enable	The enabling value is 1, 0 turns it off
 */
void
monitorDetectStaleMaster(MONITOR *mon, int enable)
{
	if (mon->module->detectStaleMaster != NULL) {
		mon->module->detectStaleMaster(mon->handle, enable);
	}
}

/**
<<<<<<< HEAD
 * Disable Master Failback
 *
 * @param mon		The monitor instance
 * @param disable	The value 1 disable the failback, 0 keeps it
 */
void
monitorDisableMasterFailback(MONITOR *mon, int disable)
{
	if (mon->module->disableMasterFailback != NULL) {
		mon->module->disableMasterFailback(mon->handle, disable);
=======
 * Set Monitor timeouts for connect/read/write
 *
 * @param mon		The monitor instance
 * @param type		The timeout handling type
 * @param value		The timeout to set
 */
void
monitorSetNetworkTimeout(MONITOR *mon, int type, int value) {
	if (mon->module->setNetworkTimeout != NULL) {
		mon->module->setNetworkTimeout(mon->handle, type, value);
>>>>>>> 3b982ae8
	}
}<|MERGE_RESOLUTION|>--- conflicted
+++ resolved
@@ -26,11 +26,8 @@
  * 08/07/13	Mark Riddoch		Initial implementation
  * 23/05/14	Massimiliano Pinto	Addition of monitor_interval parameter
  * 					and monitor id
-<<<<<<< HEAD
  * 30/10/14	Massimiliano Pinto	Addition of disable_master_failback parameter
-=======
  * 07/11/14	Massimiliano Pinto	Addition of monitor network timeouts
->>>>>>> 3b982ae8
  *
  * @endverbatim
  */
@@ -336,7 +333,6 @@
 }
 
 /**
-<<<<<<< HEAD
  * Disable Master Failback
  *
  * @param mon		The monitor instance
@@ -347,7 +343,9 @@
 {
 	if (mon->module->disableMasterFailback != NULL) {
 		mon->module->disableMasterFailback(mon->handle, disable);
-=======
+}
+
+/**
  * Set Monitor timeouts for connect/read/write
  *
  * @param mon		The monitor instance
@@ -358,6 +356,5 @@
 monitorSetNetworkTimeout(MONITOR *mon, int type, int value) {
 	if (mon->module->setNetworkTimeout != NULL) {
 		mon->module->setNetworkTimeout(mon->handle, type, value);
->>>>>>> 3b982ae8
 	}
 }