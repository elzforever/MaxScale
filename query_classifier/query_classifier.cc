--- conflicted
+++ resolved
@@ -1580,7 +1580,6 @@
 	return qtype_str;
 }
 
-<<<<<<< HEAD
 /**
  * Returns an array of strings of databases that this query uses.
  * If the database isn't defined in the query, it is assumed that this query 
@@ -1636,8 +1635,6 @@
 	*size = i;
 	return databases;
 }
-=======
->>>>>>> 88a26f03
 
 skygw_query_op_t query_classifier_get_operation(GWBUF* querybuf)
 {
